#! /usr/bin/env bash

###############################################################################
# Copyright 2020 The Apollo Authors. All Rights Reserved.
#
# Licensed under the Apache License, Version 2.0 (the "License");
# you may not use this file except in compliance with the License.
# You may obtain a copy of the License at
#
# http://www.apache.org/licenses/LICENSE-2.0
#
# Unless required by applicable law or agreed to in writing, software
# distributed under the License is distributed on an "AS IS" BASIS,
# WITHOUT WARRANTIES OR CONDITIONS OF ANY KIND, either express or implied.
# See the License for the specific language governing permissions and
# limitations under the License.
###############################################################################

set -e

TOP_DIR="$(cd "$(dirname "${BASH_SOURCE[0]}")/.." && pwd -P)"
source "${TOP_DIR}/scripts/apollo_base.sh"

<<<<<<< HEAD
ARCH="$(uname -m)"

: ${USE_ESD_CAN:=false}
USE_GPU=-1

ENABLE_PROFILER=true

CMDLINE_OPTIONS=
SHORTHAND_TARGETS=
DISABLED_TARGETS=

function _determine_drivers_disabled() {
  if ! ${USE_ESD_CAN}; then
    warning "ESD CAN library supplied by ESD Electronics doesn't exist."
    warning "If you need ESD CAN, please refer to:"
    warning "  third_party/can_card_library/esd_can/README.md"
    DISABLED_TARGETS="${DISABLED_TARGETS}"
  fi
}

function _determine_perception_disabled() {
  if [ "${USE_GPU}" -eq 0 ]; then
    DISABLED_TARGETS="${DISABLED_TARGETS} except //modules/perception/..."
  fi
}

function _determine_planning_disabled() {
  if [ "${USE_GPU}" -eq 0 ]; then
    DISABLED_TARGETS="${DISABLED_TARGETS} \
        except //modules/planning/planning_base:planning_block"
  fi
}

function determine_disabled_targets() {
  if [ "$#" -eq 0 ]; then
    _determine_drivers_disabled
    _determine_perception_disabled
    _determine_planning_disabled
    echo "${DISABLED_TARGETS}"
    return
  fi

  for component in $@; do
    case "${component}" in
      drivers)
        _determine_drivers_disabled
        ;;
      perception)
        _determine_perception_disabled
        ;;
      planning)
        _determine_planning_disabled
        ;;
    esac
  done

  echo "${DISABLED_TARGETS}"
  # DISABLED_CYBER_MODULES="except //cyber/record:record_file_integration_test"
}

# components="$(echo -e "${@// /\\n}" | sort -u)"
# if [ ${PIPESTATUS[0]} -ne 0 ]; then ... ; fi

function determine_build_targets() {
  local targets_all
  if [[ "$#" -eq 0 ]]; then
    targets_all="//modules/... union //cyber/..."
    echo "${targets_all}"
    return
  fi

  for component in $@; do
    local build_targets
    if [ "${component}" = "cyber" ]; then
      if [[ "${HOST_OS}" == "Linux" ]]; then
        build_targets="//cyber/... union //modules/tools/visualizer/..."
      else
        build_targets="//cyber/..."
      fi
    elif [[ -d "${APOLLO_ROOT_DIR}/modules/${component}" ]]; then
      build_targets="//modules/${component}/..."
    else
      error "Directory <APOLLO_ROOT_DIR>/modules/${component} not found. Exiting ..."
      exit 1
    fi
    if [ -z "${targets_all}" ]; then
      targets_all="${build_targets}"
    else
      targets_all="${targets_all} union ${build_targets}"
    fi
  done
  echo "${targets_all}"
}

function _chk_n_set_gpu_arg() {
  local arg="$1"
  local use_gpu=-1
  if [ "${arg}" = "cpu" ]; then
    use_gpu=0
  elif [ "${arg}" = "gpu" ]; then
    use_gpu=1
  else
    # Do nothing
    return 0
  fi

  if [[ "${USE_GPU}" -lt 0 || "${USE_GPU}" = "${use_gpu}" ]]; then
    USE_GPU="${use_gpu}"
    return 0
  fi

  error "Mixed use of '--config=cpu' and '--config=gpu' may" \
    "lead to unexpected behavior. Exiting..."
  exit 1
}

function parse_cmdline_arguments() {
  local known_options=""
  local remained_args=""

  for ((pos = 1; pos <= $#; pos++)); do #do echo "$#" "$i" "${!i}"; done
    local opt="${!pos}"
    local optarg

    case "${opt}" in
      --config=*)
        optarg="${opt#*=}"
        known_options="${known_options} ${opt}"
        _chk_n_set_gpu_arg "${optarg}"
        ;;
      --config)
        ((++pos))
        optarg="${!pos}"
        known_options="${known_options} ${opt} ${optarg}"
        _chk_n_set_gpu_arg "${optarg}"
        ;;
      -c)
        ((++pos))
        optarg="${!pos}"
        known_options="${known_options} ${opt} ${optarg}"
        ;;
      *)
        remained_args="${remained_args} ${opt}"
        ;;
    esac
  done
  # Strip leading whitespaces
  known_options="$(echo "${known_options}" | sed -e 's/^[[:space:]]*//')"
  remained_args="$(echo "${remained_args}" | sed -e 's/^[[:space:]]*//')"

  CMDLINE_OPTIONS="${known_options}"
  SHORTHAND_TARGETS="${remained_args}"
}

function determine_cpu_or_gpu_build() {
  if [ "${USE_GPU}" -lt 0 ]; then
    if [ "${USE_GPU_TARGET}" -eq 0 ]; then
      CMDLINE_OPTIONS="--config=cpu ${CMDLINE_OPTIONS}"
    else
      CMDLINE_OPTIONS="--config=gpu ${CMDLINE_OPTIONS}"
    fi
    # USE_GPU unset, defaults to USE_GPU_TARGET
    USE_GPU="${USE_GPU_TARGET}"
  elif [ "${USE_GPU}" -gt "${USE_GPU_TARGET}" ]; then
    warning "USE_GPU=${USE_GPU} without GPU can't compile. Exiting ..."
    exit 1
  fi

  if [ "${USE_GPU}" -eq 1 ]; then
    ok "Running GPU build on ${ARCH} platform."
  else
    ok "Running CPU build on ${ARCH} platform."
  fi
}

function format_bazel_targets() {
  local targets="$(echo $@ | xargs)"
  targets="${targets// union / }"   # replace all matches of "A union B" to "A B"
  targets="${targets// except / -}" # replaces all matches of "A except B" to "A-B"
  echo "${targets}"
}

function run_bazel_build() {
  if ${USE_ESD_CAN}; then
    CMDLINE_OPTIONS="${CMDLINE_OPTIONS} --define USE_ESD_CAN=${USE_ESD_CAN}"
  fi

  # Add profiler
  if $ENABLE_PROFILER; then
    CMDLINE_OPTIONS="${CMDLINE_OPTIONS} --define ENABLE_PROFILER=${ENABLE_PROFILER}"
  fi

  CMDLINE_OPTIONS="$(echo ${CMDLINE_OPTIONS} | xargs)"

  local build_targets
  build_targets="$(determine_build_targets ${SHORTHAND_TARGETS})"

  local disabled_targets
  disabled_targets="$(determine_disabled_targets ${SHORTHAND_TARGETS})"
  disabled_targets="$(echo ${disabled_targets} | xargs)"
  
  # Note(storypku): Workaround for in case "/usr/bin/bazel: Argument list too long"
  # bazel build ${CMDLINE_OPTIONS} ${job_args} $(bazel query ${build_targets})
  local formatted_targets="$(format_bazel_targets ${build_targets} ${disabled_targets})"

  info "Build Overview: "
  info "${TAB}USE_GPU: ${USE_GPU}  [ 0 for CPU, 1 for GPU ]"
  info "${TAB}Bazel Options: ${GREEN}${CMDLINE_OPTIONS}${NO_COLOR}"
  info "${TAB}Build Targets: ${GREEN}${build_targets}${NO_COLOR}"
  info "${TAB}Disabled:      ${YELLOW}${disabled_targets}${NO_COLOR}"

  local job_args="--copt=-march=native --host_copt=-march=native --jobs=$(nproc) --local_ram_resources=HOST_RAM*0.7"
  bazel build ${CMDLINE_OPTIONS} ${job_args} -- ${formatted_targets}
}

function main() {
  if ! "${APOLLO_IN_DOCKER}"; then
    error "The build operation must be run from within docker container"
    exit 1
  fi
  site_restore
=======
function main() {
>>>>>>> a3c851fc
  parse_cmdline_arguments "$@"
  run_bazel "Build"
  if [ -z "${SHORTHAND_TARGETS}" ]; then
    SHORTHAND_TARGETS="apollo"
  fi
  success "Done building ${SHORTHAND_TARGETS}. Enjoy!"
}

main "$@"<|MERGE_RESOLUTION|>--- conflicted
+++ resolved
@@ -21,231 +21,8 @@
 TOP_DIR="$(cd "$(dirname "${BASH_SOURCE[0]}")/.." && pwd -P)"
 source "${TOP_DIR}/scripts/apollo_base.sh"
 
-<<<<<<< HEAD
-ARCH="$(uname -m)"
-
-: ${USE_ESD_CAN:=false}
-USE_GPU=-1
-
-ENABLE_PROFILER=true
-
-CMDLINE_OPTIONS=
-SHORTHAND_TARGETS=
-DISABLED_TARGETS=
-
-function _determine_drivers_disabled() {
-  if ! ${USE_ESD_CAN}; then
-    warning "ESD CAN library supplied by ESD Electronics doesn't exist."
-    warning "If you need ESD CAN, please refer to:"
-    warning "  third_party/can_card_library/esd_can/README.md"
-    DISABLED_TARGETS="${DISABLED_TARGETS}"
-  fi
-}
-
-function _determine_perception_disabled() {
-  if [ "${USE_GPU}" -eq 0 ]; then
-    DISABLED_TARGETS="${DISABLED_TARGETS} except //modules/perception/..."
-  fi
-}
-
-function _determine_planning_disabled() {
-  if [ "${USE_GPU}" -eq 0 ]; then
-    DISABLED_TARGETS="${DISABLED_TARGETS} \
-        except //modules/planning/planning_base:planning_block"
-  fi
-}
-
-function determine_disabled_targets() {
-  if [ "$#" -eq 0 ]; then
-    _determine_drivers_disabled
-    _determine_perception_disabled
-    _determine_planning_disabled
-    echo "${DISABLED_TARGETS}"
-    return
-  fi
-
-  for component in $@; do
-    case "${component}" in
-      drivers)
-        _determine_drivers_disabled
-        ;;
-      perception)
-        _determine_perception_disabled
-        ;;
-      planning)
-        _determine_planning_disabled
-        ;;
-    esac
-  done
-
-  echo "${DISABLED_TARGETS}"
-  # DISABLED_CYBER_MODULES="except //cyber/record:record_file_integration_test"
-}
-
-# components="$(echo -e "${@// /\\n}" | sort -u)"
-# if [ ${PIPESTATUS[0]} -ne 0 ]; then ... ; fi
-
-function determine_build_targets() {
-  local targets_all
-  if [[ "$#" -eq 0 ]]; then
-    targets_all="//modules/... union //cyber/..."
-    echo "${targets_all}"
-    return
-  fi
-
-  for component in $@; do
-    local build_targets
-    if [ "${component}" = "cyber" ]; then
-      if [[ "${HOST_OS}" == "Linux" ]]; then
-        build_targets="//cyber/... union //modules/tools/visualizer/..."
-      else
-        build_targets="//cyber/..."
-      fi
-    elif [[ -d "${APOLLO_ROOT_DIR}/modules/${component}" ]]; then
-      build_targets="//modules/${component}/..."
-    else
-      error "Directory <APOLLO_ROOT_DIR>/modules/${component} not found. Exiting ..."
-      exit 1
-    fi
-    if [ -z "${targets_all}" ]; then
-      targets_all="${build_targets}"
-    else
-      targets_all="${targets_all} union ${build_targets}"
-    fi
-  done
-  echo "${targets_all}"
-}
-
-function _chk_n_set_gpu_arg() {
-  local arg="$1"
-  local use_gpu=-1
-  if [ "${arg}" = "cpu" ]; then
-    use_gpu=0
-  elif [ "${arg}" = "gpu" ]; then
-    use_gpu=1
-  else
-    # Do nothing
-    return 0
-  fi
-
-  if [[ "${USE_GPU}" -lt 0 || "${USE_GPU}" = "${use_gpu}" ]]; then
-    USE_GPU="${use_gpu}"
-    return 0
-  fi
-
-  error "Mixed use of '--config=cpu' and '--config=gpu' may" \
-    "lead to unexpected behavior. Exiting..."
-  exit 1
-}
-
-function parse_cmdline_arguments() {
-  local known_options=""
-  local remained_args=""
-
-  for ((pos = 1; pos <= $#; pos++)); do #do echo "$#" "$i" "${!i}"; done
-    local opt="${!pos}"
-    local optarg
-
-    case "${opt}" in
-      --config=*)
-        optarg="${opt#*=}"
-        known_options="${known_options} ${opt}"
-        _chk_n_set_gpu_arg "${optarg}"
-        ;;
-      --config)
-        ((++pos))
-        optarg="${!pos}"
-        known_options="${known_options} ${opt} ${optarg}"
-        _chk_n_set_gpu_arg "${optarg}"
-        ;;
-      -c)
-        ((++pos))
-        optarg="${!pos}"
-        known_options="${known_options} ${opt} ${optarg}"
-        ;;
-      *)
-        remained_args="${remained_args} ${opt}"
-        ;;
-    esac
-  done
-  # Strip leading whitespaces
-  known_options="$(echo "${known_options}" | sed -e 's/^[[:space:]]*//')"
-  remained_args="$(echo "${remained_args}" | sed -e 's/^[[:space:]]*//')"
-
-  CMDLINE_OPTIONS="${known_options}"
-  SHORTHAND_TARGETS="${remained_args}"
-}
-
-function determine_cpu_or_gpu_build() {
-  if [ "${USE_GPU}" -lt 0 ]; then
-    if [ "${USE_GPU_TARGET}" -eq 0 ]; then
-      CMDLINE_OPTIONS="--config=cpu ${CMDLINE_OPTIONS}"
-    else
-      CMDLINE_OPTIONS="--config=gpu ${CMDLINE_OPTIONS}"
-    fi
-    # USE_GPU unset, defaults to USE_GPU_TARGET
-    USE_GPU="${USE_GPU_TARGET}"
-  elif [ "${USE_GPU}" -gt "${USE_GPU_TARGET}" ]; then
-    warning "USE_GPU=${USE_GPU} without GPU can't compile. Exiting ..."
-    exit 1
-  fi
-
-  if [ "${USE_GPU}" -eq 1 ]; then
-    ok "Running GPU build on ${ARCH} platform."
-  else
-    ok "Running CPU build on ${ARCH} platform."
-  fi
-}
-
-function format_bazel_targets() {
-  local targets="$(echo $@ | xargs)"
-  targets="${targets// union / }"   # replace all matches of "A union B" to "A B"
-  targets="${targets// except / -}" # replaces all matches of "A except B" to "A-B"
-  echo "${targets}"
-}
-
-function run_bazel_build() {
-  if ${USE_ESD_CAN}; then
-    CMDLINE_OPTIONS="${CMDLINE_OPTIONS} --define USE_ESD_CAN=${USE_ESD_CAN}"
-  fi
-
-  # Add profiler
-  if $ENABLE_PROFILER; then
-    CMDLINE_OPTIONS="${CMDLINE_OPTIONS} --define ENABLE_PROFILER=${ENABLE_PROFILER}"
-  fi
-
-  CMDLINE_OPTIONS="$(echo ${CMDLINE_OPTIONS} | xargs)"
-
-  local build_targets
-  build_targets="$(determine_build_targets ${SHORTHAND_TARGETS})"
-
-  local disabled_targets
-  disabled_targets="$(determine_disabled_targets ${SHORTHAND_TARGETS})"
-  disabled_targets="$(echo ${disabled_targets} | xargs)"
-  
-  # Note(storypku): Workaround for in case "/usr/bin/bazel: Argument list too long"
-  # bazel build ${CMDLINE_OPTIONS} ${job_args} $(bazel query ${build_targets})
-  local formatted_targets="$(format_bazel_targets ${build_targets} ${disabled_targets})"
-
-  info "Build Overview: "
-  info "${TAB}USE_GPU: ${USE_GPU}  [ 0 for CPU, 1 for GPU ]"
-  info "${TAB}Bazel Options: ${GREEN}${CMDLINE_OPTIONS}${NO_COLOR}"
-  info "${TAB}Build Targets: ${GREEN}${build_targets}${NO_COLOR}"
-  info "${TAB}Disabled:      ${YELLOW}${disabled_targets}${NO_COLOR}"
-
-  local job_args="--copt=-march=native --host_copt=-march=native --jobs=$(nproc) --local_ram_resources=HOST_RAM*0.7"
-  bazel build ${CMDLINE_OPTIONS} ${job_args} -- ${formatted_targets}
-}
-
 function main() {
-  if ! "${APOLLO_IN_DOCKER}"; then
-    error "The build operation must be run from within docker container"
-    exit 1
-  fi
   site_restore
-=======
-function main() {
->>>>>>> a3c851fc
   parse_cmdline_arguments "$@"
   run_bazel "Build"
   if [ -z "${SHORTHAND_TARGETS}" ]; then
