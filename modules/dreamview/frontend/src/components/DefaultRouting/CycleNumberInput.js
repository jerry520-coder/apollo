import React from 'react';
import _ from 'lodash';

import CheckboxItem from 'components/common/CheckboxItem';

export default class CycleNumberInput extends React.Component {
  constructor(props) {
    super(props);

    this.state = {
      cycleNumber: 1,
      isCycling: false,
    };
    this.sendCycleDefaultRouting = this.sendCycleDefaultRouting.bind(this);
    this.cancelSendDefaultRouting = this.cancelSendDefaultRouting.bind(this);
    this.toggleCycle = this.toggleCycle.bind(this);
    this.handleInput = (event) => {
      this.setState({ cycleNumber: event.target.value });
    };
  }

  toggleCycle() {
    this.setState((prevState) => {
      return { isCycling: !prevState.isCycling };
    });
  }

  sendCycleDefaultRouting() {
    const { routeEditingManager, options } = this.props;
    if (this.state.isCycling) {
      const cycleNumber = parseInt(this.state.cycleNumber, 10);
      if (isNaN(cycleNumber) || cycleNumber < 1) {
        alert('please input a valid cycle number');
      }
      else if (!routeEditingManager.checkCycleRoutingAvailable()) {
<<<<<<< HEAD
        alert(`Please set the default routing reasonably, the distance from the car position
         to the end point should exceed ${routeEditingManager.defaultRoutingDistanceThreshold}, 
         otherwise it will not be able to form a closed loop.`);
=======
        alert(`Please set the default routing reasonably,the distance from the car position
          to the end point should exceed ${routeEditingManager.defaultRoutingDistanceThreshold},
          otherwise it will not be able to form a closed loop.`);
>>>>>>> 3887d22c
      }
      else {
        routeEditingManager.sendCycleRoutingRequest(cycleNumber);
      }
    }
    else {
      routeEditingManager.sendRoutingRequest(false, routeEditingManager.currentDefaultRouting);
    }
    options.showCycleNumberInput = false;
  }

  cancelSendDefaultRouting() {
    const { options } = this.props;
    options.showCycleNumberInput = false;
  }

  render() {
    return (
      <React.Fragment>
        <div className="default-routing-input">
          <div>
            <div>
              <label className="name-label">Start Cycling</label>
              <CheckboxItem
                extraClasses="start-cycle-checkbox"
                id="isReportableData"
                isChecked={this.state.isCycling}
                disabled={false}
                onClick={this.toggleCycle}
              />
            </div>
            {this.state.isCycling &&
              <div>
                <label className="name-label">Cycle Number:</label>
                <input
                  className="name-input"
                  value={this.state.cycleNumber}
                  onChange={this.handleInput}
                  type="number"
                ></input>
              </div>}
          </div>
          <div className="default-routing-input-btn">
            <button className="input-button submit-button" onClick={this.sendCycleDefaultRouting}>Send</button>
            <button className="input-button" onClick={this.cancelSendDefaultRouting}>Cancel</button>
          </div>
        </div>
      </React.Fragment>
    );
  }
}<|MERGE_RESOLUTION|>--- conflicted
+++ resolved
@@ -33,15 +33,9 @@
         alert('please input a valid cycle number');
       }
       else if (!routeEditingManager.checkCycleRoutingAvailable()) {
-<<<<<<< HEAD
-        alert(`Please set the default routing reasonably, the distance from the car position
-         to the end point should exceed ${routeEditingManager.defaultRoutingDistanceThreshold}, 
-         otherwise it will not be able to form a closed loop.`);
-=======
         alert(`Please set the default routing reasonably,the distance from the car position
           to the end point should exceed ${routeEditingManager.defaultRoutingDistanceThreshold},
           otherwise it will not be able to form a closed loop.`);
->>>>>>> 3887d22c
       }
       else {
         routeEditingManager.sendCycleRoutingRequest(cycleNumber);
