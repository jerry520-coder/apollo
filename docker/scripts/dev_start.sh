#!/usr/bin/env bash

###############################################################################
# Copyright 2017 The Apollo Authors. All Rights Reserved.
#
# Licensed under the Apache License, Version 2.0 (the "License");
# you may not use this file except in compliance with the License.
# You may obtain a copy of the License at
#
# http://www.apache.org/licenses/LICENSE-2.0
#
# Unless required by applicable law or agreed to in writing, software
# distributed under the License is distributed on an "AS IS" BASIS,
# WITHOUT WARRANTIES OR CONDITIONS OF ANY KIND, either express or implied.
# See the License for the specific language governing permissions and
# limitations under the License.
###############################################################################
CURR_DIR="$(cd "$(dirname "${BASH_SOURCE[0]}")" && pwd -P)"
source "${CURR_DIR}/docker_base.sh"

CACHE_ROOT_DIR="${APOLLO_ROOT_DIR}/.cache"

DOCKER_REPO="apolloauto/apollo"
DEV_CONTAINER_PREFIX='apollo_dev_'
DEV_CONTAINER="${DEV_CONTAINER_PREFIX}${USER}"
DEV_INSIDE="in-dev-docker"

CO_DEV_PATH=

SUPPORTED_ARCHS=(x86_64 aarch64)
TARGET_ARCH="$(uname -m)"

VERSION_X86_64="dev-x86_64-18.04-20230831_1143"
TESTING_VERSION_X86_64="dev-x86_64-18.04-testing-20210112_0008"

VERSION_AARCH64="dev-aarch64-20.04-20231024_1054"
USER_VERSION_OPT=

ROCM_DOCKER_REPO="rocmapollo/apollo"
VERSION_ROCM_X86_64="dev-x86_64-rocm-18.04-20221027_0916"
TESTING_VERSION_ROCM_X86_64="dev-x86_64-rocm-18.04-testing"

FAST_MODE="no"

GEOLOC=
TIMEZONE_CN=(
  "Time zone: Asia/Shanghai (CST, +0800)"
)

USE_LOCAL_IMAGE=0
CUSTOM_DIST=
USER_AGREED="no"

VOLUME_VERSION="latest"
SHM_SIZE="2G"
USER_SPECIFIED_MAPS=
MAP_VOLUMES_CONF=
OTHER_VOLUMES_CONF=

# Install python tools
source docker/setup_host/host_env.sh
DEFAULT_PYTHON_TOOLS=(
  amodel~=0.1.0
)

# Model
MODEL_REPOSITORY="https://apollo-pkg-beta.cdn.bcebos.com/perception_model"
DEFAULT_INSTALL_MODEL=(
  "${MODEL_REPOSITORY}/tl_detection_caffe.zip"
  "${MODEL_REPOSITORY}/horizontal_caffe.zip"
  "${MODEL_REPOSITORY}/quadrate_caffe.zip"
  "${MODEL_REPOSITORY}/vertical_caffe.zip"
  "${MODEL_REPOSITORY}/darkSCNN_caffe.zip"
  "${MODEL_REPOSITORY}/cnnseg128_caffe.zip"
  "${MODEL_REPOSITORY}/3d-r4-half_caffe.zip"
)
CROSS_PLATFORM_FLAG=0

# Map
DEFAULT_MAPS=(
    sunnyvale_big_loop
    sunnyvale_loop
    sunnyvale_with_two_offices
    san_mateo
    apollo_virutal_map
)

DEFAULT_TEST_MAPS=(
    sunnyvale_big_loop
    sunnyvale_loop
)

function show_usage() {
    cat <<EOF
Usage: $0 [options] ...
OPTIONS:
    -h, --help                    Display this help and exit
    -f, --fast                    Fast mode without pulling all map volumes
    -g, --geo <us|cn|none>        Pull docker image from geolocation specific registry mirror
    -l, --local                   Use local docker image
    -t, --tag <TAG>               Specify docker image with tag <TAG> to start
    -d, --dist                    Specify Apollo distribution(stable/testing)
    -c, --cross-platform <arch>   Run a cross-platform image
    --co-dev <path>               Run collaborative env between source image and package manager image 
    --shm-size <bytes>            Size of /dev/shm, passed directly to "docker run"
    -y                            Agree to Apollo License Agreement non-interactively
    stop                          Stop all running Apollo containers
EOF
}

function cross_platform_setup() {
    info "Setup qemu user static..."
    docker run --rm --privileged multiarch/qemu-user-static --reset -p yes -c yes > /dev/null
    if [[ ! $? -eq 0 ]]; then
        error "Qemu setup failed! Please report this issue to Apollo team."
        exit -1
    fi
}

function parse_arguments() {
    local custom_version=""
    local custom_dist=""
    local shm_size=""
    local geo=""
    local fast_mode=""

    while [ $# -gt 0 ]; do
        local opt="$1"
        shift
        case "${opt}" in
            -t | --tag)
                if [ -n "${custom_version}" ]; then
                    warning "Multiple option ${opt} specified, only the last one will take effect."
                fi
                custom_version="$1"
                shift
                optarg_check_for_opt "${opt}" "${custom_version}"
                ;;

            -c | --cross-platform)
                custom_arch="$1"
                shift
                if [[ "$TARGET_ARCH" == "aarch64" && "$custom_arch" == "x86_64" ]]; then
                    error "Run x86_64 image on aarch64 currently is not supported!"
                    exit -1
                fi
                if [[ ! "$TARGET_ARCH" ==  "$custom_arch" ]]; then
                    CROSS_PLATFORM_FLAG=1
                fi
                TARGET_ARCH="$custom_arch"
                check_target_arch
                cross_platform_setup
                ;;

            --co-dev)
                mount_workspace_path="$1"
                shift
                CO_DEV_PATH="$mount_workspace_path" 
                ;;

            -d | --dist)
                custom_dist="$1"
                shift
                optarg_check_for_opt "${opt}" "${custom_dist}"
                ;;

            -h | --help)
                show_usage
                exit 1
                ;;

            -f | --fast)
                fast_mode="$1"
                shift
                optarg_check_for_opt "${opt}" "${fast_mode}"
                ;;

            -g | --geo)
                geo="$1"
                shift
                optarg_check_for_opt "${opt}" "${geo}"
                ;;

            -l | --local)
                USE_LOCAL_IMAGE=1
                ;;

            --user)
                export CUSTOM_USER="$1"
                shift
                ;;

            --uid)
                export CUSTOM_UID="$1"
                shift
                ;;

            --group)
                export CUSTOM_GROUP="$1"
                shift
                ;;
            --gid)
                export CUSTOM_GID="$1"
                shift
                ;;

            -n | --name)
                DEV_CONTAINER="${DEV_CONTAINER_PREFIX}${1}"
                shift
                ;;

            --shm-size)
                shm_size="$1"
                shift
                optarg_check_for_opt "${opt}" "${shm_size}"
                ;;

            --map)
                map_name="$1"
                shift
                USER_SPECIFIED_MAPS="${USER_SPECIFIED_MAPS} ${map_name}"
                ;;
            -y)
                USER_AGREED="yes"
                ;;
            stop)
                info "Now, stop all Apollo containers created by ${USER} ..."
                stop_all_apollo_containers "-f"
                exit 0
                ;;
            *)
                warning "Unknown option: ${opt}"
                exit 2
                ;;
        esac
    done # End while loop

    [[ -n "${geo}" ]] && GEOLOC="${geo}"
    [[ -n "${fast_mode}" ]] && FAST_MODE="${fast_mode}"
    [[ -n "${custom_version}" ]] && USER_VERSION_OPT="${custom_version}"
    [[ -n "${custom_dist}" ]] && CUSTOM_DIST="${custom_dist}"
    [[ -n "${shm_size}" ]] && SHM_SIZE="${shm_size}"
}

function determine_dev_image() {
    local docker_repo="${DOCKER_REPO}"
    local version="$1"
    # If no custom version specified
    if [[ -z "${version}" ]]; then
        if [[ "${TARGET_ARCH}" == "x86_64" ]]; then
            if [[ ${USE_AMD_GPU} == 1 ]]; then
                docker_repo="${ROCM_DOCKER_REPO}"
                version="${VERSION_ROCM_X86_64}"
            elif (($USE_NVIDIA_GPU == 1)) || (($USE_GPU_HOST == 0)); then
                if [[ "${CUSTOM_DIST}" == "testing" ]]; then
                    version="${TESTING_VERSION_X86_64}"
                else
                    version="${VERSION_X86_64}"
                fi
            fi
        elif [[ "${TARGET_ARCH}" == "aarch64" ]]; then
            version="${VERSION_AARCH64}"
        else
            error "Logic can't reach here! Please report this issue to Apollo@GitHub."
            exit 3
        fi
    fi
    DEV_IMAGE="${docker_repo}:${version}"
}

function check_host_environment() {
    if [[ "${HOST_OS}" != "Linux" ]]; then
        warning "Running Apollo dev container on ${HOST_OS} is UNTESTED, exiting..."
        exit 1
    fi
}

function check_target_arch() {
    local arch="${TARGET_ARCH}"
    local support_arch=""
    for ent in "${SUPPORTED_ARCHS[@]}"; do
        support_arch="$support_arch $ent"
        if [[ "${ent}" == "${TARGET_ARCH}" ]]; then
            return 0
        fi
    done
    error "Unsupported target architecture: ${TARGET_ARCH}."
    error "Current Apollo support architecture:$support_arch."
    exit 1
}

function check_timezone_cn() {
    # https://en.wikipedia.org/wiki/List_of_tz_database_time_zones
    time_zone=$(timedatectl | grep "Time zone" | xargs)

    for tz in "${TIMEZONE_CN[@]}"; do
        if [[ "${time_zone}" == "${tz}" ]]; then
            GEOLOC="cn"
            return 0
        fi
    done
}

function setup_devices_and_mount_local_volumes() {
    local __retval="$1"

    [ -d "${CACHE_ROOT_DIR}" ] || mkdir -p "${CACHE_ROOT_DIR}"

    source "${APOLLO_ROOT_DIR}/scripts/apollo_base.sh"
    setup_device

    local volumes="-v $APOLLO_ROOT_DIR:/apollo"

    [ ! -z "${CO_DEV_PATH}" ] && volumes="-v ${PWD}/${CO_DEV_PATH}:/apollo_workspace ${volumes}"

    [ -d "${APOLLO_CONFIG_HOME}" ] || mkdir -p "${APOLLO_CONFIG_HOME}"
    volumes="-v ${APOLLO_CONFIG_HOME}:${APOLLO_CONFIG_HOME} ${volumes}"

    local teleop="${APOLLO_ROOT_DIR}/../apollo-teleop"
    if [ -d "${teleop}" ]; then
        volumes="${volumes} -v ${teleop}:/apollo/modules/teleop ${volumes}"
    fi
    local apollo_tools="${APOLLO_ROOT_DIR}/../apollo-tools"
    if [ -d "${apollo_tools}" ]; then
        volumes="${volumes} -v ${apollo_tools}:/tools"
    fi
    # Mount PYTHON_INSTALL_PATH to apollo docker
    if [ -d "${PYTHON_INSTALL_PATH}" ]; then
        volumes="${volumes} -v ${PYTHON_INSTALL_PATH}:${PYTHON_INSTALL_PATH}"
    fi

    local os_release="$(lsb_release -rs)"
    case "${os_release}" in
        16.04)
            warning "[Deprecated] Support for Ubuntu 16.04 will be removed" \
                "in the near future. Please upgrade to ubuntu 18.04+."
            volumes="${volumes} -v /dev:/dev"
            ;;
        18.04 | 20.04 | *)
            volumes="${volumes} -v /dev:/dev"
            ;;
    esac
    # local tegra_dir="/usr/lib/aarch64-linux-gnu/tegra"
    # if [[ "${TARGET_ARCH}" == "aarch64" && -d "${tegra_dir}" ]]; then
    #    volumes="${volumes} -v ${tegra_dir}:${tegra_dir}:ro"
    # fi
    volumes="${volumes} -v /media:/media \
                        -v /tmp/.X11-unix:/tmp/.X11-unix:rw \
                        -v /etc/localtime:/etc/localtime:ro \
                        -v /usr/src:/usr/src \
                        -v /lib/modules:/lib/modules"
    volumes="$(tr -s " " <<<"${volumes}")"
    eval "${__retval}='${volumes}'"
}

function docker_pull() {
    local img="$1"
    if [[ "${USE_LOCAL_IMAGE}" -gt 0 ]]; then
        if docker images --format "{{.Repository}}:{{.Tag}}" | grep -q "${img}"; then
            info "Local image ${img} found and will be used."
            return
        fi
        warning "Image ${img} not found locally although local mode enabled. Trying to pull from remote registry."
    fi
    if [[ -n "${GEO_REGISTRY}" ]]; then
        img="${GEO_REGISTRY}/${img}"
    fi

    info "Start pulling docker image ${img} ..."
    if ! docker pull "${img}"; then
        error "Failed to pull docker image : ${img}"
        exit 1
    fi
}

function docker_restart_volume() {
    local volume="$1"
    local image="$2"
    local path="$3"
    info "Create volume ${volume} from image: ${image}"
    docker_pull "${image}"
    docker volume rm "${volume}" >/dev/null 2>&1
    docker run -v "${volume}":"${path}" --rm "${image}" true > /dev/null
}

function restart_map_volume_if_needed() {
    local map_name="$1"
    local map_version="$2"
    local map_volume="apollo_map_volume-${map_name}_${USER}"
    local map_path="/apollo/modules/map/data/${map_name}"
    # some map image does not support aarch64, force to use image of x86_64
    local TARGET_ARCH="x86_64"

    if [[ ${MAP_VOLUMES_CONF} == *"${map_volume}"* ]]; then
        info "Map ${map_name} has already been included."
    else
        local map_image=
        if [ "${TARGET_ARCH}" = "aarch64" ]; then
            map_image="${DOCKER_REPO}:map_volume-${map_name}-${TARGET_ARCH}-${map_version}"
        else
            map_image="${DOCKER_REPO}:map_volume-${map_name}-${map_version}"
        fi
        info "Load map ${map_name} from image: ${map_image}"

        docker_restart_volume "${map_volume}" "${map_image}" "${map_path}"
        MAP_VOLUMES_CONF="${MAP_VOLUMES_CONF} --volume ${map_volume}:${map_path}"
    fi
}

function mount_map_volumes() {
    info "Starting mounting map volumes ..."
    if [ -n "${USER_SPECIFIED_MAPS}" ]; then
        for map_name in ${USER_SPECIFIED_MAPS}; do
            restart_map_volume_if_needed "${map_name}" "${VOLUME_VERSION}"
        done
    fi

    if [[ "$FAST_MODE" == "no" ]]; then
        for map_name in ${DEFAULT_MAPS[@]}; do
            restart_map_volume_if_needed "${map_name}" "${VOLUME_VERSION}"
        done
    else
        for map_name in ${DEFAULT_TEST_MAPS[@]}; do
            restart_map_volume_if_needed "${map_name}" "${VOLUME_VERSION}"
        done
    fi
}

function mount_other_volumes() {
    info "Mount other volumes ..."
    local volume_conf=
    local TARGET_ARCH="x86_64"

    # AUDIO
    local audio_volume="apollo_audio_volume_${USER}"
    local audio_image="${DOCKER_REPO}:data_volume-audio_model-${TARGET_ARCH}-latest"
    local audio_path="/apollo/modules/audio/data/"
    docker_restart_volume "${audio_volume}" "${audio_image}" "${audio_path}"
    volume_conf="${volume_conf} --volume ${audio_volume}:${audio_path}"
    OTHER_VOLUMES_CONF="${volume_conf}"
}

<<<<<<< HEAD
function install_python_tools() {
  export PYTHONUSERBASE=${PYTHON_INSTALL_PATH}

  for tool in ${DEFAULT_PYTHON_TOOLS[@]}; do
    info "Install python tool ${tool} ..."
    # Use /usr/bin/pip3 because native python is used in the container.
    /usr/bin/pip3 install --user "${tool}"
    if [ $? -ne 0 ]; then
        error "Failed to install ${tool}"
        exit 1
=======
    #TRAFFIC_LIGHT_DETECTION
    local tl_detection_volume="apollo_tl_detection_volume_${USER}"
    local tl_detection_image="${DOCKER_REPO}:traffic_light-detection_caffe_model-${TARGET_ARCH}-latest"
    local tl_detection_path="/apollo/modules/perception/production/data/perception/camera/models/traffic_light_detection/tl_detection_caffe"
    docker_restart_volume "${tl_detection_volume}" "${tl_detection_image}" "${tl_detection_path}"
    volume_conf="${volume_conf} --volume ${tl_detection_volume}:${tl_detection_path}"

    #TRAFFIC_LIGHT_RECOGNITION
    local tl_horizontal_volume="apollo_tl_horizontal_volume_${USER}"
    local tl_horizontal_image="${DOCKER_REPO}:traffic_light-horizontal_caffe_model-${TARGET_ARCH}-latest"
    local tl_horizontal_path="/apollo/modules/perception/production/data/perception/camera/models/traffic_light_recognition/horizontal_caffe"
    docker_restart_volume "${tl_horizontal_volume}" "${tl_horizontal_image}" "${tl_horizontal_path}"
    volume_conf="${volume_conf} --volume ${tl_horizontal_volume}:${tl_horizontal_path}"

    #TRAFFIC_LIGHT_RECOGNITION
    local tl_quadrate_volume="apollo_tl_quadrate_volume_${USER}"
    local tl_quadrate_image="${DOCKER_REPO}:traffic_light-quadrate_caffe_model-${TARGET_ARCH}-latest"
    local tl_quadrate_path="/apollo/modules/perception/production/data/perception/camera/models/traffic_light_recognition/quadrate_caffe"
    docker_restart_volume "${tl_quadrate_volume}" "${tl_quadrate_image}" "${tl_quadrate_path}"
    volume_conf="${volume_conf} --volume ${tl_quadrate_volume}:${tl_quadrate_path}"

    #TRAFFIC_LIGHT_RECOGNITION
    local tl_recognition_volume="apollo_tl_recognition_volume_${USER}"
    local tl_recognition_image="${DOCKER_REPO}:traffic_light-recognition_caffe_model-${TARGET_ARCH}-latest"
    local tl_recognition_path="/apollo/modules/perception/production/data/perception/camera/models/traffic_light_recognition/vertical_caffe"
    docker_restart_volume "${tl_recognition_volume}" "${tl_recognition_image}" "${tl_recognition_path}"
    volume_conf="${volume_conf} --volume ${tl_recognition_volume}:${tl_recognition_path}"

    #YOLO_OBSTACLE
    local yolo_volume="yolo_obstacle_volume_${USER}"
    local yolo_image="${DOCKER_REPO}:yolo_obstacle_model-${TARGET_ARCH}-latest"
    local yolo_path="/apollo/modules/perception/production/data/perception/camera/models/yolo_obstacle_detector/3d-r4-half_caffe"
    docker_restart_volume "${yolo_volume}" "${yolo_image}" "${yolo_path}"
    volume_conf="${volume_conf} --volume ${yolo_volume}:${yolo_path}"

    #CNNSEG128
    local cnnseg_volume="cnnseg_volume_${USER}"
    local cnnseg_image="${DOCKER_REPO}:cnnseg_caffe_model-${TARGET_ARCH}-latest"
    local cnnseg_path="/apollo/modules/perception/production/data/perception/lidar/models/cnnseg/cnnseg128_caffe"
    docker_restart_volume "${cnnseg_volume}" "${cnnseg_image}" "${cnnseg_path}"
    volume_conf="${volume_conf} --volume ${cnnseg_volume}:${cnnseg_path}"

    #LANE_DETECTION
    local lane_detection_volume="lane_detection_volume_${USER}"
    local lane_detection_image="${DOCKER_REPO}:lane_detection_model-${TARGET_ARCH}-latest"
    local lane_detection_path="/apollo/modules/perception/production/data/perception/camera/models/lane_detector/darkSCNN_caffe"
    docker_restart_volume "${lane_detection_volume}" "${lane_detection_image}" "${lane_detection_path}"
    volume_conf="${volume_conf} --volume ${lane_detection_volume}:${lane_detection_path}"

    # SMOKE
    if [[ "${TARGET_ARCH}" == "x86_64" ]]; then
        local smoke_volume="apollo_smoke_volume_${USER}"
        local smoke_image="${DOCKER_REPO}:smoke_volume-yolo_obstacle_detection_model-${TARGET_ARCH}-latest"
        local smoke_path="/apollo/modules/perception/production/data/perception/camera/models/yolo_obstacle_detector/smoke_libtorch_model"
        docker_restart_volume "${smoke_volume}" "${smoke_image}" "${smoke_path}"
        volume_conf="${volume_conf} --volume ${smoke_volume}:${smoke_path}"
>>>>>>> a3c851fc
    fi
  done
}

function install_perception_models() {
  if [ "$FAST_MODE" == "n" ] || [ "$FAST_MODE" == "no" ]; then
    for model_url in ${DEFAULT_INSTALL_MODEL[@]}; do
        info "Install model ${model_url} ..."
        amodel install "${model_url}" -s
    done
  else
    warning "Skip the model installation, if you need to run the perception module, you can manually install."
  fi
}

function main() {
    check_host_environment
    check_target_arch

    parse_arguments "$@"

    if [[ "${USER_AGREED}" != "yes" ]]; then
        check_agreement
    fi

    info "Determine whether host GPU is available ..."
    determine_gpu_use_host
    info "USE_GPU_HOST: ${USE_GPU_HOST}"
    info "USE_AMD_GPU: ${USE_AMD_GPU}"
    info "USE_NVIDIA_GPU: ${USE_NVIDIA_GPU}"

    determine_dev_image "${USER_VERSION_OPT}"

    [[ -z "${GEOLOC}" ]] && check_timezone_cn
    geo_specific_config "${GEOLOC}"

    if [[ "${USE_LOCAL_IMAGE}" -gt 0 ]]; then
        info "Start docker container based on local image : ${DEV_IMAGE}"
    fi

    if ! docker_pull "${DEV_IMAGE}"; then
        error "Failed to pull docker image ${DEV_IMAGE}"
        exit 1
    fi

    info "Remove existing Apollo Development container ..."
    remove_container_if_exists ${DEV_CONTAINER}

    local local_volumes=
    setup_devices_and_mount_local_volumes local_volumes

    mount_map_volumes
    mount_other_volumes

    if ! [ -x "$(command -v pip3)" ]; then
      warning "Skip install perception models!!! " \
          "Need pip3 to install Apollo model management tool!" \
          "Try \"sudo apt install python3-pip\" "
    else
      info "Installing python tools ..."
      install_python_tools

      info "Installing perception models ..."
      install_perception_models
    fi

    info "Starting Docker container \"${DEV_CONTAINER}\" ..."

    local local_host="$(hostname)"
    local display="${DISPLAY:-:0}"
    local user="${CUSTOM_USER-$USER}"
    local uid="${CUSTOM_UID-$(id -u)}"
    local group="${CUSTOM_GROUP-$(id -g -n)}"
    local gid="${CUSTOM_GID-$(id -g)}"

    set -x

    ${DOCKER_RUN_CMD} -itd \
        --privileged \
        --name "${DEV_CONTAINER}" \
        --label "owner=${USER}" \
        -e CROSS_PLATFORM="${CROSS_PLATFORM_FLAG}"\
        -e DISPLAY="${display}" \
        -e DOCKER_USER="${user}" \
        -e USER="${user}" \
        -e DOCKER_USER_ID="${uid}" \
        -e DOCKER_GRP="${group}" \
        -e DOCKER_GRP_ID="${gid}" \
        -e DOCKER_IMG="${DEV_IMAGE}" \
        -e PYTHON_INSTALL_PATH="${PYTHON_INSTALL_PATH}" \
        -e PYTHON_VERSION="${PYTHON_VERSION}" \
        -e USE_GPU_HOST="${USE_GPU_HOST}" \
        -e NVIDIA_VISIBLE_DEVICES=all \
        -e NVIDIA_DRIVER_CAPABILITIES=compute,video,graphics,utility \
        ${MAP_VOLUMES_CONF} \
        ${OTHER_VOLUMES_CONF} \
        ${local_volumes} \
        --net host \
        -w /apollo \
        --add-host "${DEV_INSIDE}:127.0.0.1" \
        --add-host "${local_host}:127.0.0.1" \
        --hostname "${DEV_INSIDE}" \
        --shm-size "${SHM_SIZE}" \
        --pid=host \
        -v /dev/null:/dev/raw1394 \
        "${DEV_IMAGE}" \
        /bin/bash

    if [ $? -ne 0 ]; then
        error "Failed to start docker container \"${DEV_CONTAINER}\" based on image: ${DEV_IMAGE}"
        exit 1
    fi
    set +x

    postrun_start_user "${DEV_CONTAINER}"
    postrun_cross_platfrom_download "${DEV_CONTAINER}" "${CROSS_PLATFORM_FLAG}"

    ok "Congratulations! You have successfully finished setting up Apollo Dev Environment."
    ok "To login into the newly created ${DEV_CONTAINER} container, please run the following command:"
    ok "  bash docker/scripts/dev_into.sh"
    ok "Enjoy!"
}

main "$@"<|MERGE_RESOLUTION|>--- conflicted
+++ resolved
@@ -78,20 +78,20 @@
 
 # Map
 DEFAULT_MAPS=(
-    sunnyvale_big_loop
-    sunnyvale_loop
-    sunnyvale_with_two_offices
-    san_mateo
-    apollo_virutal_map
+  sunnyvale_big_loop
+  sunnyvale_loop
+  sunnyvale_with_two_offices
+  san_mateo
+  apollo_virutal_map
 )
 
 DEFAULT_TEST_MAPS=(
-    sunnyvale_big_loop
-    sunnyvale_loop
+  sunnyvale_big_loop
+  sunnyvale_loop
 )
 
 function show_usage() {
-    cat <<EOF
+  cat << EOF
 Usage: $0 [options] ...
 OPTIONS:
     -h, --help                    Display this help and exit
@@ -101,7 +101,7 @@
     -t, --tag <TAG>               Specify docker image with tag <TAG> to start
     -d, --dist                    Specify Apollo distribution(stable/testing)
     -c, --cross-platform <arch>   Run a cross-platform image
-    --co-dev <path>               Run collaborative env between source image and package manager image 
+    --co-dev <path>               Run collaborative env between source image and package manager image
     --shm-size <bytes>            Size of /dev/shm, passed directly to "docker run"
     -y                            Agree to Apollo License Agreement non-interactively
     stop                          Stop all running Apollo containers
@@ -109,338 +109,337 @@
 }
 
 function cross_platform_setup() {
-    info "Setup qemu user static..."
-    docker run --rm --privileged multiarch/qemu-user-static --reset -p yes -c yes > /dev/null
-    if [[ ! $? -eq 0 ]]; then
-        error "Qemu setup failed! Please report this issue to Apollo team."
-        exit -1
+  info "Setup qemu user static..."
+  docker run --rm --privileged multiarch/qemu-user-static --reset -p yes -c yes > /dev/null
+  if [[ ! $? -eq 0 ]]; then
+    error "Qemu setup failed! Please report this issue to Apollo team."
+    exit -1
+  fi
+}
+
+function parse_arguments() {
+  local custom_version=""
+  local custom_dist=""
+  local shm_size=""
+  local geo=""
+  local fast_mode=""
+
+  while [ $# -gt 0 ]; do
+    local opt="$1"
+    shift
+    case "${opt}" in
+      -t | --tag)
+        if [ -n "${custom_version}" ]; then
+          warning "Multiple option ${opt} specified, only the last one will take effect."
+        fi
+        custom_version="$1"
+        shift
+        optarg_check_for_opt "${opt}" "${custom_version}"
+        ;;
+
+      -c | --cross-platform)
+        custom_arch="$1"
+        shift
+        if [[ "$TARGET_ARCH" == "aarch64" && "$custom_arch" == "x86_64" ]]; then
+          error "Run x86_64 image on aarch64 currently is not supported!"
+          exit -1
+        fi
+        if [[ ! "$TARGET_ARCH" == "$custom_arch" ]]; then
+          CROSS_PLATFORM_FLAG=1
+        fi
+        TARGET_ARCH="$custom_arch"
+        check_target_arch
+        cross_platform_setup
+        ;;
+
+      --co-dev)
+        mount_workspace_path="$1"
+        shift
+        CO_DEV_PATH="$mount_workspace_path"
+        ;;
+
+      -d | --dist)
+        custom_dist="$1"
+        shift
+        optarg_check_for_opt "${opt}" "${custom_dist}"
+        ;;
+
+      -h | --help)
+        show_usage
+        exit 1
+        ;;
+
+      -f | --fast)
+        fast_mode="$1"
+        shift
+        optarg_check_for_opt "${opt}" "${fast_mode}"
+        ;;
+
+      -g | --geo)
+        geo="$1"
+        shift
+        optarg_check_for_opt "${opt}" "${geo}"
+        ;;
+
+      -l | --local)
+        USE_LOCAL_IMAGE=1
+        ;;
+
+      --user)
+        export CUSTOM_USER="$1"
+        shift
+        ;;
+
+      --uid)
+        export CUSTOM_UID="$1"
+        shift
+        ;;
+
+      --group)
+        export CUSTOM_GROUP="$1"
+        shift
+        ;;
+      --gid)
+        export CUSTOM_GID="$1"
+        shift
+        ;;
+
+      -n | --name)
+        DEV_CONTAINER="${DEV_CONTAINER_PREFIX}${1}"
+        shift
+        ;;
+
+      --shm-size)
+        shm_size="$1"
+        shift
+        optarg_check_for_opt "${opt}" "${shm_size}"
+        ;;
+
+      --map)
+        map_name="$1"
+        shift
+        USER_SPECIFIED_MAPS="${USER_SPECIFIED_MAPS} ${map_name}"
+        ;;
+      -y)
+        USER_AGREED="yes"
+        ;;
+      stop)
+        info "Now, stop all Apollo containers created by ${USER} ..."
+        stop_all_apollo_containers "-f"
+        exit 0
+        ;;
+      *)
+        warning "Unknown option: ${opt}"
+        exit 2
+        ;;
+    esac
+  done # End while loop
+
+  [[ -n "${geo}" ]] && GEOLOC="${geo}"
+  [[ -n "${fast_mode}" ]] && FAST_MODE="${fast_mode}"
+  [[ -n "${custom_version}" ]] && USER_VERSION_OPT="${custom_version}"
+  [[ -n "${custom_dist}" ]] && CUSTOM_DIST="${custom_dist}"
+  [[ -n "${shm_size}" ]] && SHM_SIZE="${shm_size}"
+}
+
+function determine_dev_image() {
+  local docker_repo="${DOCKER_REPO}"
+  local version="$1"
+  # If no custom version specified
+  if [[ -z "${version}" ]]; then
+    if [[ "${TARGET_ARCH}" == "x86_64" ]]; then
+      if [[ ${USE_AMD_GPU} == 1 ]]; then
+        docker_repo="${ROCM_DOCKER_REPO}"
+        version="${VERSION_ROCM_X86_64}"
+      elif (($USE_NVIDIA_GPU == 1)) || (($USE_GPU_HOST == 0)); then
+        if [[ "${CUSTOM_DIST}" == "testing" ]]; then
+          version="${TESTING_VERSION_X86_64}"
+        else
+          version="${VERSION_X86_64}"
+        fi
+      fi
+    elif [[ "${TARGET_ARCH}" == "aarch64" ]]; then
+      version="${VERSION_AARCH64}"
+    else
+      error "Logic can't reach here! Please report this issue to Apollo@GitHub."
+      exit 3
     fi
-}
-
-function parse_arguments() {
-    local custom_version=""
-    local custom_dist=""
-    local shm_size=""
-    local geo=""
-    local fast_mode=""
-
-    while [ $# -gt 0 ]; do
-        local opt="$1"
-        shift
-        case "${opt}" in
-            -t | --tag)
-                if [ -n "${custom_version}" ]; then
-                    warning "Multiple option ${opt} specified, only the last one will take effect."
-                fi
-                custom_version="$1"
-                shift
-                optarg_check_for_opt "${opt}" "${custom_version}"
-                ;;
-
-            -c | --cross-platform)
-                custom_arch="$1"
-                shift
-                if [[ "$TARGET_ARCH" == "aarch64" && "$custom_arch" == "x86_64" ]]; then
-                    error "Run x86_64 image on aarch64 currently is not supported!"
-                    exit -1
-                fi
-                if [[ ! "$TARGET_ARCH" ==  "$custom_arch" ]]; then
-                    CROSS_PLATFORM_FLAG=1
-                fi
-                TARGET_ARCH="$custom_arch"
-                check_target_arch
-                cross_platform_setup
-                ;;
-
-            --co-dev)
-                mount_workspace_path="$1"
-                shift
-                CO_DEV_PATH="$mount_workspace_path" 
-                ;;
-
-            -d | --dist)
-                custom_dist="$1"
-                shift
-                optarg_check_for_opt "${opt}" "${custom_dist}"
-                ;;
-
-            -h | --help)
-                show_usage
-                exit 1
-                ;;
-
-            -f | --fast)
-                fast_mode="$1"
-                shift
-                optarg_check_for_opt "${opt}" "${fast_mode}"
-                ;;
-
-            -g | --geo)
-                geo="$1"
-                shift
-                optarg_check_for_opt "${opt}" "${geo}"
-                ;;
-
-            -l | --local)
-                USE_LOCAL_IMAGE=1
-                ;;
-
-            --user)
-                export CUSTOM_USER="$1"
-                shift
-                ;;
-
-            --uid)
-                export CUSTOM_UID="$1"
-                shift
-                ;;
-
-            --group)
-                export CUSTOM_GROUP="$1"
-                shift
-                ;;
-            --gid)
-                export CUSTOM_GID="$1"
-                shift
-                ;;
-
-            -n | --name)
-                DEV_CONTAINER="${DEV_CONTAINER_PREFIX}${1}"
-                shift
-                ;;
-
-            --shm-size)
-                shm_size="$1"
-                shift
-                optarg_check_for_opt "${opt}" "${shm_size}"
-                ;;
-
-            --map)
-                map_name="$1"
-                shift
-                USER_SPECIFIED_MAPS="${USER_SPECIFIED_MAPS} ${map_name}"
-                ;;
-            -y)
-                USER_AGREED="yes"
-                ;;
-            stop)
-                info "Now, stop all Apollo containers created by ${USER} ..."
-                stop_all_apollo_containers "-f"
-                exit 0
-                ;;
-            *)
-                warning "Unknown option: ${opt}"
-                exit 2
-                ;;
-        esac
-    done # End while loop
-
-    [[ -n "${geo}" ]] && GEOLOC="${geo}"
-    [[ -n "${fast_mode}" ]] && FAST_MODE="${fast_mode}"
-    [[ -n "${custom_version}" ]] && USER_VERSION_OPT="${custom_version}"
-    [[ -n "${custom_dist}" ]] && CUSTOM_DIST="${custom_dist}"
-    [[ -n "${shm_size}" ]] && SHM_SIZE="${shm_size}"
-}
-
-function determine_dev_image() {
-    local docker_repo="${DOCKER_REPO}"
-    local version="$1"
-    # If no custom version specified
-    if [[ -z "${version}" ]]; then
-        if [[ "${TARGET_ARCH}" == "x86_64" ]]; then
-            if [[ ${USE_AMD_GPU} == 1 ]]; then
-                docker_repo="${ROCM_DOCKER_REPO}"
-                version="${VERSION_ROCM_X86_64}"
-            elif (($USE_NVIDIA_GPU == 1)) || (($USE_GPU_HOST == 0)); then
-                if [[ "${CUSTOM_DIST}" == "testing" ]]; then
-                    version="${TESTING_VERSION_X86_64}"
-                else
-                    version="${VERSION_X86_64}"
-                fi
-            fi
-        elif [[ "${TARGET_ARCH}" == "aarch64" ]]; then
-            version="${VERSION_AARCH64}"
-        else
-            error "Logic can't reach here! Please report this issue to Apollo@GitHub."
-            exit 3
-        fi
+  fi
+  DEV_IMAGE="${docker_repo}:${version}"
+}
+
+function check_host_environment() {
+  if [[ "${HOST_OS}" != "Linux" ]]; then
+    warning "Running Apollo dev container on ${HOST_OS} is UNTESTED, exiting..."
+    exit 1
+  fi
+}
+
+function check_target_arch() {
+  local arch="${TARGET_ARCH}"
+  local support_arch=""
+  for ent in "${SUPPORTED_ARCHS[@]}"; do
+    support_arch="$support_arch $ent"
+    if [[ "${ent}" == "${TARGET_ARCH}" ]]; then
+      return 0
     fi
-    DEV_IMAGE="${docker_repo}:${version}"
-}
-
-function check_host_environment() {
-    if [[ "${HOST_OS}" != "Linux" ]]; then
-        warning "Running Apollo dev container on ${HOST_OS} is UNTESTED, exiting..."
-        exit 1
+  done
+  error "Unsupported target architecture: ${TARGET_ARCH}."
+  error "Current Apollo support architecture:$support_arch."
+  exit 1
+}
+
+function check_timezone_cn() {
+  # https://en.wikipedia.org/wiki/List_of_tz_database_time_zones
+  time_zone=$(timedatectl | grep "Time zone" | xargs)
+
+  for tz in "${TIMEZONE_CN[@]}"; do
+    if [[ "${time_zone}" == "${tz}" ]]; then
+      GEOLOC="cn"
+      return 0
     fi
-}
-
-function check_target_arch() {
-    local arch="${TARGET_ARCH}"
-    local support_arch=""
-    for ent in "${SUPPORTED_ARCHS[@]}"; do
-        support_arch="$support_arch $ent"
-        if [[ "${ent}" == "${TARGET_ARCH}" ]]; then
-            return 0
-        fi
-    done
-    error "Unsupported target architecture: ${TARGET_ARCH}."
-    error "Current Apollo support architecture:$support_arch."
-    exit 1
-}
-
-function check_timezone_cn() {
-    # https://en.wikipedia.org/wiki/List_of_tz_database_time_zones
-    time_zone=$(timedatectl | grep "Time zone" | xargs)
-
-    for tz in "${TIMEZONE_CN[@]}"; do
-        if [[ "${time_zone}" == "${tz}" ]]; then
-            GEOLOC="cn"
-            return 0
-        fi
-    done
+  done
 }
 
 function setup_devices_and_mount_local_volumes() {
-    local __retval="$1"
-
-    [ -d "${CACHE_ROOT_DIR}" ] || mkdir -p "${CACHE_ROOT_DIR}"
-
-    source "${APOLLO_ROOT_DIR}/scripts/apollo_base.sh"
-    setup_device
-
-    local volumes="-v $APOLLO_ROOT_DIR:/apollo"
-
-    [ ! -z "${CO_DEV_PATH}" ] && volumes="-v ${PWD}/${CO_DEV_PATH}:/apollo_workspace ${volumes}"
-
-    [ -d "${APOLLO_CONFIG_HOME}" ] || mkdir -p "${APOLLO_CONFIG_HOME}"
-    volumes="-v ${APOLLO_CONFIG_HOME}:${APOLLO_CONFIG_HOME} ${volumes}"
-
-    local teleop="${APOLLO_ROOT_DIR}/../apollo-teleop"
-    if [ -d "${teleop}" ]; then
-        volumes="${volumes} -v ${teleop}:/apollo/modules/teleop ${volumes}"
-    fi
-    local apollo_tools="${APOLLO_ROOT_DIR}/../apollo-tools"
-    if [ -d "${apollo_tools}" ]; then
-        volumes="${volumes} -v ${apollo_tools}:/tools"
-    fi
-    # Mount PYTHON_INSTALL_PATH to apollo docker
-    if [ -d "${PYTHON_INSTALL_PATH}" ]; then
-        volumes="${volumes} -v ${PYTHON_INSTALL_PATH}:${PYTHON_INSTALL_PATH}"
-    fi
-
-    local os_release="$(lsb_release -rs)"
-    case "${os_release}" in
-        16.04)
-            warning "[Deprecated] Support for Ubuntu 16.04 will be removed" \
-                "in the near future. Please upgrade to ubuntu 18.04+."
-            volumes="${volumes} -v /dev:/dev"
-            ;;
-        18.04 | 20.04 | *)
-            volumes="${volumes} -v /dev:/dev"
-            ;;
-    esac
-    # local tegra_dir="/usr/lib/aarch64-linux-gnu/tegra"
-    # if [[ "${TARGET_ARCH}" == "aarch64" && -d "${tegra_dir}" ]]; then
-    #    volumes="${volumes} -v ${tegra_dir}:${tegra_dir}:ro"
-    # fi
-    volumes="${volumes} -v /media:/media \
+  local __retval="$1"
+
+  [ -d "${CACHE_ROOT_DIR}" ] || mkdir -p "${CACHE_ROOT_DIR}"
+
+  source "${APOLLO_ROOT_DIR}/scripts/apollo_base.sh"
+  setup_device
+
+  local volumes="-v $APOLLO_ROOT_DIR:/apollo"
+
+  [ ! -z "${CO_DEV_PATH}" ] && volumes="-v ${PWD}/${CO_DEV_PATH}:/apollo_workspace ${volumes}"
+
+  [ -d "${APOLLO_CONFIG_HOME}" ] || mkdir -p "${APOLLO_CONFIG_HOME}"
+  volumes="-v ${APOLLO_CONFIG_HOME}:${APOLLO_CONFIG_HOME} ${volumes}"
+
+  local teleop="${APOLLO_ROOT_DIR}/../apollo-teleop"
+  if [ -d "${teleop}" ]; then
+    volumes="${volumes} -v ${teleop}:/apollo/modules/teleop ${volumes}"
+  fi
+  local apollo_tools="${APOLLO_ROOT_DIR}/../apollo-tools"
+  if [ -d "${apollo_tools}" ]; then
+    volumes="${volumes} -v ${apollo_tools}:/tools"
+  fi
+  # Mount PYTHON_INSTALL_PATH to apollo docker
+  if [ -d "${PYTHON_INSTALL_PATH}" ]; then
+    volumes="${volumes} -v ${PYTHON_INSTALL_PATH}:${PYTHON_INSTALL_PATH}"
+  fi
+
+  local os_release="$(lsb_release -rs)"
+  case "${os_release}" in
+    16.04)
+      warning "[Deprecated] Support for Ubuntu 16.04 will be removed" \
+        "in the near future. Please upgrade to ubuntu 18.04+."
+      volumes="${volumes} -v /dev:/dev"
+      ;;
+    18.04 | 20.04 | *)
+      volumes="${volumes} -v /dev:/dev"
+      ;;
+  esac
+  # local tegra_dir="/usr/lib/aarch64-linux-gnu/tegra"
+  # if [[ "${TARGET_ARCH}" == "aarch64" && -d "${tegra_dir}" ]]; then
+  #    volumes="${volumes} -v ${tegra_dir}:${tegra_dir}:ro"
+  # fi
+  volumes="${volumes} -v /media:/media \
                         -v /tmp/.X11-unix:/tmp/.X11-unix:rw \
                         -v /etc/localtime:/etc/localtime:ro \
                         -v /usr/src:/usr/src \
                         -v /lib/modules:/lib/modules"
-    volumes="$(tr -s " " <<<"${volumes}")"
-    eval "${__retval}='${volumes}'"
+  volumes="$(tr -s " " <<< "${volumes}")"
+  eval "${__retval}='${volumes}'"
 }
 
 function docker_pull() {
-    local img="$1"
-    if [[ "${USE_LOCAL_IMAGE}" -gt 0 ]]; then
-        if docker images --format "{{.Repository}}:{{.Tag}}" | grep -q "${img}"; then
-            info "Local image ${img} found and will be used."
-            return
-        fi
-        warning "Image ${img} not found locally although local mode enabled. Trying to pull from remote registry."
+  local img="$1"
+  if [[ "${USE_LOCAL_IMAGE}" -gt 0 ]]; then
+    if docker images --format "{{.Repository}}:{{.Tag}}" | grep -q "${img}"; then
+      info "Local image ${img} found and will be used."
+      return
     fi
-    if [[ -n "${GEO_REGISTRY}" ]]; then
-        img="${GEO_REGISTRY}/${img}"
+    warning "Image ${img} not found locally although local mode enabled. Trying to pull from remote registry."
+  fi
+  if [[ -n "${GEO_REGISTRY}" ]]; then
+    img="${GEO_REGISTRY}/${img}"
+  fi
+
+  info "Start pulling docker image ${img} ..."
+  if ! docker pull "${img}"; then
+    error "Failed to pull docker image : ${img}"
+    exit 1
+  fi
+}
+
+function docker_restart_volume() {
+  local volume="$1"
+  local image="$2"
+  local path="$3"
+  info "Create volume ${volume} from image: ${image}"
+  docker_pull "${image}"
+  docker volume rm "${volume}" > /dev/null 2>&1
+  docker run -v "${volume}":"${path}" --rm "${image}" true > /dev/null
+}
+
+function restart_map_volume_if_needed() {
+  local map_name="$1"
+  local map_version="$2"
+  local map_volume="apollo_map_volume-${map_name}_${USER}"
+  local map_path="/apollo/modules/map/data/${map_name}"
+  # some map image does not support aarch64, force to use image of x86_64
+  local TARGET_ARCH="x86_64"
+
+  if [[ ${MAP_VOLUMES_CONF} == *"${map_volume}"* ]]; then
+    info "Map ${map_name} has already been included."
+  else
+    local map_image=
+    if [ "${TARGET_ARCH}" = "aarch64" ]; then
+      map_image="${DOCKER_REPO}:map_volume-${map_name}-${TARGET_ARCH}-${map_version}"
+    else
+      map_image="${DOCKER_REPO}:map_volume-${map_name}-${map_version}"
     fi
-
-    info "Start pulling docker image ${img} ..."
-    if ! docker pull "${img}"; then
-        error "Failed to pull docker image : ${img}"
-        exit 1
-    fi
-}
-
-function docker_restart_volume() {
-    local volume="$1"
-    local image="$2"
-    local path="$3"
-    info "Create volume ${volume} from image: ${image}"
-    docker_pull "${image}"
-    docker volume rm "${volume}" >/dev/null 2>&1
-    docker run -v "${volume}":"${path}" --rm "${image}" true > /dev/null
-}
-
-function restart_map_volume_if_needed() {
-    local map_name="$1"
-    local map_version="$2"
-    local map_volume="apollo_map_volume-${map_name}_${USER}"
-    local map_path="/apollo/modules/map/data/${map_name}"
-    # some map image does not support aarch64, force to use image of x86_64
-    local TARGET_ARCH="x86_64"
-
-    if [[ ${MAP_VOLUMES_CONF} == *"${map_volume}"* ]]; then
-        info "Map ${map_name} has already been included."
-    else
-        local map_image=
-        if [ "${TARGET_ARCH}" = "aarch64" ]; then
-            map_image="${DOCKER_REPO}:map_volume-${map_name}-${TARGET_ARCH}-${map_version}"
-        else
-            map_image="${DOCKER_REPO}:map_volume-${map_name}-${map_version}"
-        fi
-        info "Load map ${map_name} from image: ${map_image}"
-
-        docker_restart_volume "${map_volume}" "${map_image}" "${map_path}"
-        MAP_VOLUMES_CONF="${MAP_VOLUMES_CONF} --volume ${map_volume}:${map_path}"
-    fi
+    info "Load map ${map_name} from image: ${map_image}"
+
+    docker_restart_volume "${map_volume}" "${map_image}" "${map_path}"
+    MAP_VOLUMES_CONF="${MAP_VOLUMES_CONF} --volume ${map_volume}:${map_path}"
+  fi
 }
 
 function mount_map_volumes() {
-    info "Starting mounting map volumes ..."
-    if [ -n "${USER_SPECIFIED_MAPS}" ]; then
-        for map_name in ${USER_SPECIFIED_MAPS}; do
-            restart_map_volume_if_needed "${map_name}" "${VOLUME_VERSION}"
-        done
-    fi
-
-    if [[ "$FAST_MODE" == "no" ]]; then
-        for map_name in ${DEFAULT_MAPS[@]}; do
-            restart_map_volume_if_needed "${map_name}" "${VOLUME_VERSION}"
-        done
-    else
-        for map_name in ${DEFAULT_TEST_MAPS[@]}; do
-            restart_map_volume_if_needed "${map_name}" "${VOLUME_VERSION}"
-        done
-    fi
+  info "Starting mounting map volumes ..."
+  if [ -n "${USER_SPECIFIED_MAPS}" ]; then
+    for map_name in ${USER_SPECIFIED_MAPS}; do
+      restart_map_volume_if_needed "${map_name}" "${VOLUME_VERSION}"
+    done
+  fi
+
+  if [[ "$FAST_MODE" == "no" ]]; then
+    for map_name in ${DEFAULT_MAPS[@]}; do
+      restart_map_volume_if_needed "${map_name}" "${VOLUME_VERSION}"
+    done
+  else
+    for map_name in ${DEFAULT_TEST_MAPS[@]}; do
+      restart_map_volume_if_needed "${map_name}" "${VOLUME_VERSION}"
+    done
+  fi
 }
 
 function mount_other_volumes() {
-    info "Mount other volumes ..."
-    local volume_conf=
-    local TARGET_ARCH="x86_64"
-
-    # AUDIO
-    local audio_volume="apollo_audio_volume_${USER}"
-    local audio_image="${DOCKER_REPO}:data_volume-audio_model-${TARGET_ARCH}-latest"
-    local audio_path="/apollo/modules/audio/data/"
-    docker_restart_volume "${audio_volume}" "${audio_image}" "${audio_path}"
-    volume_conf="${volume_conf} --volume ${audio_volume}:${audio_path}"
-    OTHER_VOLUMES_CONF="${volume_conf}"
-}
-
-<<<<<<< HEAD
+  info "Mount other volumes ..."
+  local volume_conf=
+  local TARGET_ARCH="x86_64"
+
+  # AUDIO
+  local audio_volume="apollo_audio_volume_${USER}"
+  local audio_image="${DOCKER_REPO}:data_volume-audio_model-${TARGET_ARCH}-latest"
+  local audio_path="/apollo/modules/audio/data/"
+  docker_restart_volume "${audio_volume}" "${audio_image}" "${audio_path}"
+  volume_conf="${volume_conf} --volume ${audio_volume}:${audio_path}"
+  OTHER_VOLUMES_CONF="${volume_conf}"
+}
+
 function install_python_tools() {
   export PYTHONUSERBASE=${PYTHON_INSTALL_PATH}
 
@@ -449,66 +448,8 @@
     # Use /usr/bin/pip3 because native python is used in the container.
     /usr/bin/pip3 install --user "${tool}"
     if [ $? -ne 0 ]; then
-        error "Failed to install ${tool}"
-        exit 1
-=======
-    #TRAFFIC_LIGHT_DETECTION
-    local tl_detection_volume="apollo_tl_detection_volume_${USER}"
-    local tl_detection_image="${DOCKER_REPO}:traffic_light-detection_caffe_model-${TARGET_ARCH}-latest"
-    local tl_detection_path="/apollo/modules/perception/production/data/perception/camera/models/traffic_light_detection/tl_detection_caffe"
-    docker_restart_volume "${tl_detection_volume}" "${tl_detection_image}" "${tl_detection_path}"
-    volume_conf="${volume_conf} --volume ${tl_detection_volume}:${tl_detection_path}"
-
-    #TRAFFIC_LIGHT_RECOGNITION
-    local tl_horizontal_volume="apollo_tl_horizontal_volume_${USER}"
-    local tl_horizontal_image="${DOCKER_REPO}:traffic_light-horizontal_caffe_model-${TARGET_ARCH}-latest"
-    local tl_horizontal_path="/apollo/modules/perception/production/data/perception/camera/models/traffic_light_recognition/horizontal_caffe"
-    docker_restart_volume "${tl_horizontal_volume}" "${tl_horizontal_image}" "${tl_horizontal_path}"
-    volume_conf="${volume_conf} --volume ${tl_horizontal_volume}:${tl_horizontal_path}"
-
-    #TRAFFIC_LIGHT_RECOGNITION
-    local tl_quadrate_volume="apollo_tl_quadrate_volume_${USER}"
-    local tl_quadrate_image="${DOCKER_REPO}:traffic_light-quadrate_caffe_model-${TARGET_ARCH}-latest"
-    local tl_quadrate_path="/apollo/modules/perception/production/data/perception/camera/models/traffic_light_recognition/quadrate_caffe"
-    docker_restart_volume "${tl_quadrate_volume}" "${tl_quadrate_image}" "${tl_quadrate_path}"
-    volume_conf="${volume_conf} --volume ${tl_quadrate_volume}:${tl_quadrate_path}"
-
-    #TRAFFIC_LIGHT_RECOGNITION
-    local tl_recognition_volume="apollo_tl_recognition_volume_${USER}"
-    local tl_recognition_image="${DOCKER_REPO}:traffic_light-recognition_caffe_model-${TARGET_ARCH}-latest"
-    local tl_recognition_path="/apollo/modules/perception/production/data/perception/camera/models/traffic_light_recognition/vertical_caffe"
-    docker_restart_volume "${tl_recognition_volume}" "${tl_recognition_image}" "${tl_recognition_path}"
-    volume_conf="${volume_conf} --volume ${tl_recognition_volume}:${tl_recognition_path}"
-
-    #YOLO_OBSTACLE
-    local yolo_volume="yolo_obstacle_volume_${USER}"
-    local yolo_image="${DOCKER_REPO}:yolo_obstacle_model-${TARGET_ARCH}-latest"
-    local yolo_path="/apollo/modules/perception/production/data/perception/camera/models/yolo_obstacle_detector/3d-r4-half_caffe"
-    docker_restart_volume "${yolo_volume}" "${yolo_image}" "${yolo_path}"
-    volume_conf="${volume_conf} --volume ${yolo_volume}:${yolo_path}"
-
-    #CNNSEG128
-    local cnnseg_volume="cnnseg_volume_${USER}"
-    local cnnseg_image="${DOCKER_REPO}:cnnseg_caffe_model-${TARGET_ARCH}-latest"
-    local cnnseg_path="/apollo/modules/perception/production/data/perception/lidar/models/cnnseg/cnnseg128_caffe"
-    docker_restart_volume "${cnnseg_volume}" "${cnnseg_image}" "${cnnseg_path}"
-    volume_conf="${volume_conf} --volume ${cnnseg_volume}:${cnnseg_path}"
-
-    #LANE_DETECTION
-    local lane_detection_volume="lane_detection_volume_${USER}"
-    local lane_detection_image="${DOCKER_REPO}:lane_detection_model-${TARGET_ARCH}-latest"
-    local lane_detection_path="/apollo/modules/perception/production/data/perception/camera/models/lane_detector/darkSCNN_caffe"
-    docker_restart_volume "${lane_detection_volume}" "${lane_detection_image}" "${lane_detection_path}"
-    volume_conf="${volume_conf} --volume ${lane_detection_volume}:${lane_detection_path}"
-
-    # SMOKE
-    if [[ "${TARGET_ARCH}" == "x86_64" ]]; then
-        local smoke_volume="apollo_smoke_volume_${USER}"
-        local smoke_image="${DOCKER_REPO}:smoke_volume-yolo_obstacle_detection_model-${TARGET_ARCH}-latest"
-        local smoke_path="/apollo/modules/perception/production/data/perception/camera/models/yolo_obstacle_detector/smoke_libtorch_model"
-        docker_restart_volume "${smoke_volume}" "${smoke_image}" "${smoke_path}"
-        volume_conf="${volume_conf} --volume ${smoke_volume}:${smoke_path}"
->>>>>>> a3c851fc
+      error "Failed to install ${tool}"
+      exit 1
     fi
   done
 }
@@ -516,8 +457,8 @@
 function install_perception_models() {
   if [ "$FAST_MODE" == "n" ] || [ "$FAST_MODE" == "no" ]; then
     for model_url in ${DEFAULT_INSTALL_MODEL[@]}; do
-        info "Install model ${model_url} ..."
-        amodel install "${model_url}" -s
+      info "Install model ${model_url} ..."
+      amodel install "${model_url}" -s
     done
   else
     warning "Skip the model installation, if you need to run the perception module, you can manually install."
@@ -525,111 +466,111 @@
 }
 
 function main() {
-    check_host_environment
-    check_target_arch
-
-    parse_arguments "$@"
-
-    if [[ "${USER_AGREED}" != "yes" ]]; then
-        check_agreement
-    fi
-
-    info "Determine whether host GPU is available ..."
-    determine_gpu_use_host
-    info "USE_GPU_HOST: ${USE_GPU_HOST}"
-    info "USE_AMD_GPU: ${USE_AMD_GPU}"
-    info "USE_NVIDIA_GPU: ${USE_NVIDIA_GPU}"
-
-    determine_dev_image "${USER_VERSION_OPT}"
-
-    [[ -z "${GEOLOC}" ]] && check_timezone_cn
-    geo_specific_config "${GEOLOC}"
-
-    if [[ "${USE_LOCAL_IMAGE}" -gt 0 ]]; then
-        info "Start docker container based on local image : ${DEV_IMAGE}"
-    fi
-
-    if ! docker_pull "${DEV_IMAGE}"; then
-        error "Failed to pull docker image ${DEV_IMAGE}"
-        exit 1
-    fi
-
-    info "Remove existing Apollo Development container ..."
-    remove_container_if_exists ${DEV_CONTAINER}
-
-    local local_volumes=
-    setup_devices_and_mount_local_volumes local_volumes
-
-    mount_map_volumes
-    mount_other_volumes
-
-    if ! [ -x "$(command -v pip3)" ]; then
-      warning "Skip install perception models!!! " \
-          "Need pip3 to install Apollo model management tool!" \
-          "Try \"sudo apt install python3-pip\" "
-    else
-      info "Installing python tools ..."
-      install_python_tools
-
-      info "Installing perception models ..."
-      install_perception_models
-    fi
-
-    info "Starting Docker container \"${DEV_CONTAINER}\" ..."
-
-    local local_host="$(hostname)"
-    local display="${DISPLAY:-:0}"
-    local user="${CUSTOM_USER-$USER}"
-    local uid="${CUSTOM_UID-$(id -u)}"
-    local group="${CUSTOM_GROUP-$(id -g -n)}"
-    local gid="${CUSTOM_GID-$(id -g)}"
-
-    set -x
-
-    ${DOCKER_RUN_CMD} -itd \
-        --privileged \
-        --name "${DEV_CONTAINER}" \
-        --label "owner=${USER}" \
-        -e CROSS_PLATFORM="${CROSS_PLATFORM_FLAG}"\
-        -e DISPLAY="${display}" \
-        -e DOCKER_USER="${user}" \
-        -e USER="${user}" \
-        -e DOCKER_USER_ID="${uid}" \
-        -e DOCKER_GRP="${group}" \
-        -e DOCKER_GRP_ID="${gid}" \
-        -e DOCKER_IMG="${DEV_IMAGE}" \
-        -e PYTHON_INSTALL_PATH="${PYTHON_INSTALL_PATH}" \
-        -e PYTHON_VERSION="${PYTHON_VERSION}" \
-        -e USE_GPU_HOST="${USE_GPU_HOST}" \
-        -e NVIDIA_VISIBLE_DEVICES=all \
-        -e NVIDIA_DRIVER_CAPABILITIES=compute,video,graphics,utility \
-        ${MAP_VOLUMES_CONF} \
-        ${OTHER_VOLUMES_CONF} \
-        ${local_volumes} \
-        --net host \
-        -w /apollo \
-        --add-host "${DEV_INSIDE}:127.0.0.1" \
-        --add-host "${local_host}:127.0.0.1" \
-        --hostname "${DEV_INSIDE}" \
-        --shm-size "${SHM_SIZE}" \
-        --pid=host \
-        -v /dev/null:/dev/raw1394 \
-        "${DEV_IMAGE}" \
-        /bin/bash
-
-    if [ $? -ne 0 ]; then
-        error "Failed to start docker container \"${DEV_CONTAINER}\" based on image: ${DEV_IMAGE}"
-        exit 1
-    fi
-    set +x
-
-    postrun_start_user "${DEV_CONTAINER}"
-    postrun_cross_platfrom_download "${DEV_CONTAINER}" "${CROSS_PLATFORM_FLAG}"
-
-    ok "Congratulations! You have successfully finished setting up Apollo Dev Environment."
-    ok "To login into the newly created ${DEV_CONTAINER} container, please run the following command:"
-    ok "  bash docker/scripts/dev_into.sh"
-    ok "Enjoy!"
+  check_host_environment
+  check_target_arch
+
+  parse_arguments "$@"
+
+  if [[ "${USER_AGREED}" != "yes" ]]; then
+    check_agreement
+  fi
+
+  info "Determine whether host GPU is available ..."
+  determine_gpu_use_host
+  info "USE_GPU_HOST: ${USE_GPU_HOST}"
+  info "USE_AMD_GPU: ${USE_AMD_GPU}"
+  info "USE_NVIDIA_GPU: ${USE_NVIDIA_GPU}"
+
+  determine_dev_image "${USER_VERSION_OPT}"
+
+  [[ -z "${GEOLOC}" ]] && check_timezone_cn
+  geo_specific_config "${GEOLOC}"
+
+  if [[ "${USE_LOCAL_IMAGE}" -gt 0 ]]; then
+    info "Start docker container based on local image : ${DEV_IMAGE}"
+  fi
+
+  if ! docker_pull "${DEV_IMAGE}"; then
+    error "Failed to pull docker image ${DEV_IMAGE}"
+    exit 1
+  fi
+
+  info "Remove existing Apollo Development container ..."
+  remove_container_if_exists ${DEV_CONTAINER}
+
+  local local_volumes=
+  setup_devices_and_mount_local_volumes local_volumes
+
+  mount_map_volumes
+  mount_other_volumes
+
+  if ! [ -x "$(command -v pip3)" ]; then
+    warning "Skip install perception models!!! " \
+      "Need pip3 to install Apollo model management tool!" \
+      "Try \"sudo apt install python3-pip\" "
+  else
+    info "Installing python tools ..."
+    install_python_tools
+
+    info "Installing perception models ..."
+    install_perception_models
+  fi
+
+  info "Starting Docker container \"${DEV_CONTAINER}\" ..."
+
+  local local_host="$(hostname)"
+  local display="${DISPLAY:-:0}"
+  local user="${CUSTOM_USER-$USER}"
+  local uid="${CUSTOM_UID-$(id -u)}"
+  local group="${CUSTOM_GROUP-$(id -g -n)}"
+  local gid="${CUSTOM_GID-$(id -g)}"
+
+  set -x
+
+  ${DOCKER_RUN_CMD} -itd \
+    --privileged \
+    --name "${DEV_CONTAINER}" \
+    --label "owner=${USER}" \
+    -e CROSS_PLATFORM="${CROSS_PLATFORM_FLAG}" \
+    -e DISPLAY="${display}" \
+    -e DOCKER_USER="${user}" \
+    -e USER="${user}" \
+    -e DOCKER_USER_ID="${uid}" \
+    -e DOCKER_GRP="${group}" \
+    -e DOCKER_GRP_ID="${gid}" \
+    -e DOCKER_IMG="${DEV_IMAGE}" \
+    -e PYTHON_INSTALL_PATH="${PYTHON_INSTALL_PATH}" \
+    -e PYTHON_VERSION="${PYTHON_VERSION}" \
+    -e USE_GPU_HOST="${USE_GPU_HOST}" \
+    -e NVIDIA_VISIBLE_DEVICES=all \
+    -e NVIDIA_DRIVER_CAPABILITIES=compute,video,graphics,utility \
+    ${MAP_VOLUMES_CONF} \
+    ${OTHER_VOLUMES_CONF} \
+    ${local_volumes} \
+    --net host \
+    -w /apollo \
+    --add-host "${DEV_INSIDE}:127.0.0.1" \
+    --add-host "${local_host}:127.0.0.1" \
+    --hostname "${DEV_INSIDE}" \
+    --shm-size "${SHM_SIZE}" \
+    --pid=host \
+    -v /dev/null:/dev/raw1394 \
+    "${DEV_IMAGE}" \
+    /bin/bash
+
+  if [ $? -ne 0 ]; then
+    error "Failed to start docker container \"${DEV_CONTAINER}\" based on image: ${DEV_IMAGE}"
+    exit 1
+  fi
+  set +x
+
+  postrun_start_user "${DEV_CONTAINER}"
+  postrun_cross_platfrom_download "${DEV_CONTAINER}" "${CROSS_PLATFORM_FLAG}"
+
+  ok "Congratulations! You have successfully finished setting up Apollo Dev Environment."
+  ok "To login into the newly created ${DEV_CONTAINER} container, please run the following command:"
+  ok "  bash docker/scripts/dev_into.sh"
+  ok "Enjoy!"
 }
 
 main "$@"